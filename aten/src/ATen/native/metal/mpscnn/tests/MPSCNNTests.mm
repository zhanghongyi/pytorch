--- conflicted
+++ resolved
@@ -371,11 +371,7 @@
   return TEST(x, __PRETTY_FUNCTION__, ^bool {
     auto X1 = at::rand(x, at::TensorOptions(at::kCPU).dtype(at::kFloat));
     auto X2 = at::rand(x, at::TensorOptions(at::kCPU).dtype(at::kFloat));
-<<<<<<< HEAD
     auto Y1 = at::mul(X1, X2);
-=======
-    auto Y1 = at::cpu::mul(X1, X2);
->>>>>>> 6d90097c0a (port at::mul to structured)
     auto MX1 = X1.metal();
     auto MX2 = X2.metal();
     auto Y2 = at::mul(MX1, MX2).cpu();
@@ -389,11 +385,7 @@
   return TEST(x1, __PRETTY_FUNCTION__, ^bool {
     auto X1 = at::rand(x1, at::TensorOptions(at::kCPU).dtype(at::kFloat));
     auto X2 = at::rand(x2, at::TensorOptions(at::kCPU).dtype(at::kFloat));
-<<<<<<< HEAD
     auto Y1 = at::mul(X1, X2);
-=======
-    auto Y1 = at::cpu::mul(X1, X2);
->>>>>>> 6d90097c0a (port at::mul to structured)
     auto MX1 = X1.metal();
     auto MX2 = X2.metal();
     auto Y2 = at::mul(MX1, MX2).cpu();
@@ -407,11 +399,7 @@
   return TEST(x1, __PRETTY_FUNCTION__, ^bool {
     auto X1 = at::rand(x1, at::TensorOptions(at::kCPU).dtype(at::kFloat));
     auto X2 = at::rand(x2, at::TensorOptions(at::kCPU).dtype(at::kFloat));
-<<<<<<< HEAD
     auto Y1 = at::mul(X1, X2);
-=======
-    auto Y1 = at::cpu::mul(X1, X2);
->>>>>>> 6d90097c0a (port at::mul to structured)
     auto MX1 = X1.metal();
     auto MX2 = X2.metal();
     auto Y2 = at::mul(MX1, MX2).cpu();
