--- conflicted
+++ resolved
@@ -1570,50 +1570,6 @@
         output_f = frozen_mod.forward(input)
         self.assertEqual(output_s, output_f)
 
-<<<<<<< HEAD
-    @unittest.skipIf(not RUN_CUDA, "requires CUDA")
-    def test_freeze_conv_relu_fusion(self):
-        conv_bias = [True, False]
-        conv_ops = [nn.Conv1d, nn.Conv2d, nn.Conv3d]
-        use_tracing = [True, False]
-
-        for use_bias, conv_op, tracing in product(conv_bias, conv_ops, use_tracing):
-            class Net(nn.Module):
-                def __init__(self, in_channels, out_channels, **kwargs):
-                    super(Net, self).__init__()
-                    self.conv = nn.Sequential(
-                        conv_op(in_channels, out_channels, bias=use_bias, **kwargs),
-                        nn.ReLU(inplace=True),
-                    )
-
-                def forward(self, x: torch.Tensor) -> torch.Tensor:
-                    x = self.conv(x)
-                    return x
-
-            mod_eager = Net(3, 32, kernel_size=3, stride=2).eval().cuda()
-
-            inps = [4, 3, 4]
-            if conv_op == nn.Conv2d:
-                inps.append(inps[-1])
-            if conv_op == nn.Conv3d:
-                inps.append(inps[-1])
-                inps.append(inps[-1])
-            inp = torch.rand(inps).cuda()
-
-            if tracing:
-                scripted_mod = torch.jit.trace(mod_eager, (inp))
-            else:
-                scripted_mod = torch.jit.script(mod_eager)
-
-            self.run_pass("inline", scripted_mod.graph)
-            FileCheck().check("aten::relu").run(scripted_mod.graph)
-            frozen_mod = torch.jit.freeze(scripted_mod)
-            self.run_pass("fuse_frozen_conv_relu", frozen_mod.graph)
-            FileCheck().check("aten::cudnn_convolution_bias_relu").run(frozen_mod.graph)
-
-            self.assertEqual(mod_eager(inp), scripted_mod(inp))
-            self.assertEqual(mod_eager(inp), scripted_mod(inp))
-=======
     @unittest.skipIf(not torch._C.has_mkldnn, "MKL-DNN build is disabled")
     def test_conv_to_mkldnn(self):
         with set_default_dtype(torch.float):
@@ -1775,4 +1731,46 @@
             self.run_pass("convert_frozen_ops_to_mkldnn", frozen.graph)
             inp = torch.rand([4, 3, 4, 4])
             self.assertEqual(frozen(inp), mod(inp))
->>>>>>> 46bd76fd
+
+    @unittest.skipIf(not RUN_CUDA, "requires CUDA")
+    def test_freeze_conv_relu_fusion(self):
+        conv_bias = [True, False]
+        conv_ops = [nn.Conv1d, nn.Conv2d, nn.Conv3d]
+        use_tracing = [True, False]
+
+        for use_bias, conv_op, tracing in product(conv_bias, conv_ops, use_tracing):
+            class Net(nn.Module):
+                def __init__(self, in_channels, out_channels, **kwargs):
+                    super(Net, self).__init__()
+                    self.conv = nn.Sequential(
+                        conv_op(in_channels, out_channels, bias=use_bias, **kwargs),
+                        nn.ReLU(inplace=True),
+                    )
+
+                def forward(self, x: torch.Tensor) -> torch.Tensor:
+                    x = self.conv(x)
+                    return x
+
+            mod_eager = Net(3, 32, kernel_size=3, stride=2).eval().cuda()
+
+            inps = [4, 3, 4]
+            if conv_op == nn.Conv2d:
+                inps.append(inps[-1])
+            if conv_op == nn.Conv3d:
+                inps.append(inps[-1])
+                inps.append(inps[-1])
+            inp = torch.rand(inps).cuda()
+
+            if tracing:
+                scripted_mod = torch.jit.trace(mod_eager, (inp))
+            else:
+                scripted_mod = torch.jit.script(mod_eager)
+
+            self.run_pass("inline", scripted_mod.graph)
+            FileCheck().check("aten::relu").run(scripted_mod.graph)
+            frozen_mod = torch.jit.freeze(scripted_mod)
+            self.run_pass("fuse_frozen_conv_relu", frozen_mod.graph)
+            FileCheck().check("aten::cudnn_convolution_bias_relu").run(frozen_mod.graph)
+
+            self.assertEqual(mod_eager(inp), scripted_mod(inp))
+            self.assertEqual(mod_eager(inp), scripted_mod(inp))