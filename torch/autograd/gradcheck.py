--- conflicted
+++ resolved
@@ -467,23 +467,11 @@
     return tuple(o for o in _as_tuple(x) if o.requires_grad)
 
 
-<<<<<<< HEAD
 def get_notallclose_msg(a, n, i, j, error_str='') -> str:
     return error_str + 'Jacobian mismatch for output %d with respect to input %d,\n' \
         'numerical:%s\nanalytical:%s\n' % (i, j, n, a)
 
 
-@dataclass
-class GradCheckConfig:
-    raise_exception: bool
-    check_sparse_nnz: bool
-    check_grad_dtypes: bool
-    check_batched_grad: bool
-    eps: float
-
-
-=======
->>>>>>> 521fe40a
 # Note [VarArg of Tensors]
 # ~~~~~~~~~~~~~~~~~~~~~~~~
 # 'func' accepts a vararg of tensors, which isn't expressable in the type system at the moment.
@@ -579,14 +567,6 @@
         numerical = get_numerical_jacobian(func, tupled_inputs, i, eps=eps)
 
         if o.is_complex():
-<<<<<<< HEAD
-            # analytical vjp with grad_out = 1.0j
-            analytical_imag_grad_out, failed = get_analytical_jacobian(tupled_inputs, o, config,
-                                                                       nondet_tol=nondet_tol, grad_out=1j)
-            if failed:
-                return False
-            numerical_imag_grad_out = get_numerical_jacobian(fn, tupled_inputs, eps=eps, grad_out=1j)
-=======
             analytical_imag_grad_out, failed = check_analytical_jacobian_output(tupled_inputs, o, nondet_tol, 1j,
                                                                                 check_batched_grad, check_grad_dtypes,
                                                                                 raise_exception)
@@ -594,17 +574,10 @@
                 return False
             numerical_imag_grad_out = get_numerical_jacobian(func, tupled_inputs, i, eps=eps, grad_out=1j)
 
-        def checkIfNumericalAnalyticAreClose(a, n, j, error_str=''):
-            if not torch.allclose(a, n, rtol, atol):
-                return fail_test(error_str + 'Jacobian mismatch for output %d with respect to input %d,\n'
-                                 'numerical:%s\nanalytical:%s\n' % (i, j, n, a))
->>>>>>> 521fe40a
-
         inp_tensors = iter_tensors(tupled_inputs, True)
 
         for j, (a, n, inp) in enumerate(zip(analytical, numerical, inp_tensors)):
             if a.numel() != 0 or n.numel() != 0:
-<<<<<<< HEAD
                 if o.is_complex():    # C -> C, R -> C
                     if not torch.allclose(analytical_imag_grad_out[j], numerical_imag_grad_out[j], rtol, atol):
                         return fail_test(get_notallclose_msg(analytical_imag_grad_out[j], numerical_imag_grad_out[j], i, j,
@@ -616,21 +589,6 @@
                 else:                 # R -> R, R -> C
                     if not torch.allclose(a, n, atol, rtol):
                         return fail_test(get_notallclose_msg(a, n, i, j))
-=======
-                if o.is_complex():
-                    # C -> C, R -> C
-                    a_imag_grad_out = analytical_imag_grad_out[j]
-                    n_imag_grad_out = numerical_imag_grad_out[j]
-                    checkIfNumericalAnalyticAreClose(a_imag_grad_out, n_imag_grad_out, j,
-                                                     "Gradients failed to compare equal for grad output = 1j. ")
-                if inp.is_complex():
-                    # C -> R, C -> C
-                    checkIfNumericalAnalyticAreClose(a, n, j,
-                                                     "Gradients failed to compare equal for grad output = 1. ")
-                else:
-                    # R -> R, R -> C
-                    checkIfNumericalAnalyticAreClose(a, n, j)
->>>>>>> 521fe40a
 
         if check_batched_grad:
             test_batched_grad(fail_test, tupled_inputs, o, i)
