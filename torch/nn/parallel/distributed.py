--- conflicted
+++ resolved
@@ -314,12 +314,8 @@
                    ``device_ids`` must be ``None``.
 
                    When ``device_ids`` is ``None`` for both cases,
-<<<<<<< HEAD
-                   input data for the forward pass must be placed on the correct device.
-=======
                    both the input data for the forward pass and the actual module
                    must be placed on the correct device.
->>>>>>> e8dbd0e1
                    (default: ``None``)
         output_device (int or torch.device): Device location of output for
                       single-device CUDA modules. For multi-device modules and
