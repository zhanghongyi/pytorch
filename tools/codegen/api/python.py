from dataclasses import dataclass
from typing import Optional, Union, Sequence, Set, List, Dict, Tuple

from tools.codegen.api.types import *
from tools.codegen.api import cpp
from tools.codegen.gen import pythonify_default
from tools.codegen.model import *

# ~~~~~~~~~~~~~~~~~~~~~~~~~~~~~~~~~~~~~~~~~~~~~~~~~~~~~~~~~~~~~~~~~~~ #
#
#                           Data Models
#
# ~~~~~~~~~~~~~~~~~~~~~~~~~~~~~~~~~~~~~~~~~~~~~~~~~~~~~~~~~~~~~~~~~~~ #
#
# [Notes] python binding codegen
#
# The Python binding codegen produces code that takes the input list of
# PyObjects, finds the matching ATen C++ function using PythonArgParser,
# converts the PyObjects into C++ types and calls the ATen C++ function:
#
# +--------+  parsing   +------------------------+  binding   +-----------------------+
# | PyObjs | ---------> | PythonArgParser Output | ---------> | Cpp Function Dispatch |
# +--------+            +------------------------+            +-----------------------+
#
# The following examples demonstrate the data models the Python binding
# codegen needs to deal with and the tasks it needs to accomplish. It
# helps understand the purpose of the new data types we introduced below.
#
#  - Function Schema (source of truth)
#
#      aten::empty.names(int[] size, *, Dimname[]? names,
#                        ScalarType? dtype=None, Layout? layout=None,
#                        Device? device=None, bool? pin_memory=None,
#                        MemoryFormat? memory_format=None) -> Tensor
#
#  - Python Signature
#
#    It's used to generate input schema string for PythonArgParser.
#    Note: TensorOptions fields are reordered and the additional
#    'requires_grad' field is added:
#
#      empty(IntArrayRef size, *, DimnameList? names,
#            MemoryFormat? memory_format=None, ScalarType dtype=None,
#            Layout layout=torch.strided, Device device=None,
#            bool pin_memory=False, bool requires_grad=False)
#
#  - C++ Signature
#
#    It's used to generate C++ lambda formals & dispatch call.
#    Note: the scattered TensorOptions fields are packed into 'options'.
#
#      auto dispatch_empty =
#          [](IntArrayRef size, c10::optional<DimnameList> names,
#             const TensorOptions & options,
#             c10::optional<MemoryFormat> memory_format) -> Tensor {
#          pybind11::gil_scoped_release no_gil;
#          return torch::empty(size, names, options, memory_format);
#      };
#
#  - Binding between Python Arguments and C++ Arguments
#
#    Given a set of Python Arguments in scope, we need produce the
#    binding expressions that translate the Python API into C++ API:
#
#            Python Args               Cpp Args       Binding Exprs
#     -----------------------------------------------------------------
#         0: size                      size           '_r.intlist(0)'
#         1: names                     names          'names' [special init]
#         2: memory_format -------+
#         3: dtype         -----+-|--> options        'options' [special packing]
#         4: layout            /  |
#         5: device           /   +--> memory_format  '_r.memoryformatOptional(2)'
#         6: pin_memory      /
#         7: requires_grad -+
#
#    So the full dispatch expression would look like:
#
#      dispatch_empty(_r.intlist(0), names, options,
#                     _r.memoryformatOptional(2))
#
#    Where does 'names' come from? It involves special local init:
#
#      auto __names = _r.toDimnameListOptional(1);
#      c10::optional<DimnameList> names =
#          __names ? c10::make_optional(DimnameList(__names.value()))
#                  : c10::nullopt;
#
#    Where does 'options' come from? It involves special local init
#    for TensorOptions. Note that Python side has the additional
#    'requires_grad' field:
#
#      const auto options = TensorOptions()
#          .dtype(_r.scalartype(3))
#          .device(_r.device(5))
#          .layout(_r.layoutOptional(4))
#          .requires_grad(_r.toBool(7))
#          .pinned_memory(_r.toBool(6));
#
#    In some other cases one Python Argument can map to multiple C++
#    Arguments. For example:
#
#     aten::max.names_dim(Tensor self, Dimname dim, bool keepdim=False)
#       -> (Tensor values, Tensor indices)
#
#            Python Args               Cpp Args          Binding Exprs
#     ---------------------------------------------------------------------
#                               +----> max               'out[0]'
#                              /-----> max_values        'out[1]
#         0: input            /        self              '_r.tensor(0)'
#         1: dim             /         dim               '_r.dimname(1)'
#         2: keepdim        /          keepdim           '_r.toBool(2)'
#         3: out      -----+           [local init] out  '_r.tensorlist_n<2>(3)'
#
#    As demonstrated above, the binding can involve reordering,
#    packing, unpacking and special local inits.
#
#
#  Let's look at a concrete example:
#
#      static PythonArgParser parser({
#        "abs(Tensor input, *, Tensor out=None)",
#        ~~~~~~~~~~~~~~~~~~~~~~~~~~~~~~~~~~~~~~~
#         ^
#         +--- Python Schema, represented by PythonSignature and PythonArgument
#
#      }, /*traceable=*/true);
#
#      ParsedArgs<2> parsed_args;
#      auto _r = parser.parse(nullptr, args, kwargs, parsed_args);
#
#      ...
#
#      if (_r.isNone(1)) {
#          ~~~~~~~~~~~~  <--- Scattered PythonArgParser output (arg name = 'out')
#                             represented by PythonArgParserOutputExpr
#
#        // aten::abs(Tensor self) -> Tensor
#        ~~~~~~~~~~~~~~~~~~~~~~~~~~~~~~~~~~~
#         ^
#         +--- NativeFunction schema, base version
#
#        auto dispatch_abs = [](const Tensor & self) -> Tensor {
#                            ~~~~~~~~~~~~~~~~~~~~~~~~~~~~~~~~~
#                             ^
#                             +--- dispatch_lambda_args / dispatch_lambda_return_str
#                                  generated from NativeFunction / CppSignature
#                                  (deprecated PythonSignature is special)
#                                  arguments are represented by DispatchLambdaArgument
#
#          pybind11::gil_scoped_release no_gil;
#          return self.abs();
#                 ~~~~~~~~~~~  <--- cpp_dispatch_target / cpp_dispatch_exprs
#                                   generated from NativeFunction / CppSignature
#        };
#        return wrap(dispatch_abs(_r.tensor(0)));
#                                 ~~~~~~~~~~~~~
#                                  ^
#                                  +--- dispatch_lambda_exprs
#                                       binding PythonArgParserOutputExpr (python args)
#                                       and DispatchLambdaArgument (c++ args)
#
#      } else {
#        // aten::abs.out(Tensor self, *, Tensor(a!) out) -> Tensor(a!)
#        ~~~~~~~~~~~~~~~~~~~~~~~~~~~~~~~~~~~~~~~~~~~~~~~~~~~~~~~~~~~~~~
#         ^
#         +--- NativeFunction schema, out-variant
#
#        auto dispatch_abs_out = [](Tensor out, const Tensor & self) -> Tensor {
#          pybind11::gil_scoped_release no_gil;
#          return at::abs_out(out, self);
#        };
#        return wrap(dispatch_abs_out(_r.tensor(1), _r.tensor(0)));
#      }
#
#
# [Notes] python interface codegen
# The python dataclasses below are used used to generate both python binding code
# and pyi type hint signatures.
# In theory these two should look very similar, but there are number of differences
# in how pyi signatures vs. python_arg_parser signatures are generated.
# These differences have been encapsulated in signature_str() vs. signature_str_pyi()
# to display the full signatures, and argument_str() vs argument_str_pyi() to display arguments.
# For examples, only pyi signatures include return types.

@dataclass(frozen=True)
class PythonReturns:
    returns: Tuple[Return, ...]

    def named_tuple_pyi(self) -> Optional[Tuple[str, str]]:
        python_returns = [argument_type_str_pyi(r.type) for r in self.returns]
        field_names = namedtuple_fieldnames(self.returns)
        if field_names:
            namedtuple_name = '_'.join(['namedtuple'] + field_names)
            tuple_args = [f'("{name}", {typ})' for name, typ in zip(field_names, python_returns)]
            namedtuple_def = f'NamedTuple("{namedtuple_name}", [{", ".join(tuple_args)}])'
            return namedtuple_name, namedtuple_def
        return None

    def returns_str_pyi(self) -> str:
        named_tuple = self.named_tuple_pyi()
        if named_tuple is not None:
            namedtuple_name, _ = named_tuple
            return namedtuple_name

        python_returns = [argument_type_str_pyi(r.type) for r in self.returns]
        if len(python_returns) > 1:
            return 'Tuple[' + ', '.join(python_returns) + ']'
        if len(python_returns) == 1:
            return python_returns[0]
        return 'None'


@dataclass(frozen=True)
class PythonArgument:
    name: str
    type: Type
    default: Optional[str]

    # Used to generate the default init expr for some PythonArgParser outputs, e.g.:
    #
    #   _r.layoutWithDefault(3, layout_from_backend(self.options().backend())))
    #                           ~~~~~~~~~~~~~~~~~~~~~~~~~~~~~~~~~~~~~~~~~~~~~~
    #                            ^
    #                            +--- default_init str
    default_init: Optional[str]

    # Compute argument formal for python argument parsing.
    # Needs to be consistent with torch/csrc/utils/python_arg_parser.h.
    def argument_str(self, *, method: bool = False) -> str:
        type_str = argument_type_str(self.type).replace('const ', '').replace(' &', '')

        name = self.name
        # s/self/input/ outside method bindings
        # [old codegen] TODO: remove this? doesn't rename in codegen, it's just
        # for the parse string
        if name == 'self' and type_str == 'Tensor' and not method:
            name = 'input'

        # add default
        if self.default is not None:
            default = {
                'nullptr': 'None',
                'c10::nullopt': 'None',
                '{}': 'None',
            }.get(self.default, self.default)
            return f'{type_str} {name}={default}'
        else:
            return f'{type_str} {name}'

    def argument_str_pyi(self, *, method: bool = False, deprecated: bool = False) -> str:
        type_str = argument_type_str_pyi(self.type)

        name = self.name
        # s/self/input/ outside method bindings
        # [old codegen] TODO: remove this? doesn't rename in codegen, it's just
        # for the parse string
        if name == 'self' and type_str == 'Tensor' and not method and not deprecated:
            name = 'input'

        if name == 'from':  # from is a Python keyword...
            name += '_'

        # pyi merges the _out and functional variants into the same signature, with an optional out arg
        if name == 'out' and type_str == 'Tensor' and not deprecated:
            type_str = 'Optional[' + type_str + ']'

        # pyi deprecated signatures don't get defaults for their out arg
        treat_as_no_default = deprecated and isinstance(self, PythonOutArgument) and self.default == 'None'

        # add default
        if self.default is not None and not treat_as_no_default:
            if isinstance(self.type, ListType) and self.type.elem == BaseType(BaseTy.int) and \
               self.default.startswith('{') and self.default.endswith('}'):
                default = '(' + self.default[1:-1] + ')'
            else:
                default = {
                    'nullptr': 'None',
                    'c10::nullopt': 'None',
                    '{}': 'None',
                    'MemoryFormat::Contiguous': 'contiguous_format',
                    'QScheme::PER_TENSOR_AFFINE': 'per_tensor_affine',
                }.get(self.default, self.default)
            return f'{name}: {type_str}={default}'
        else:
            return f'{name}: {type_str}'

@dataclass(frozen=True)
class PythonOutArgument(PythonArgument):
    # In Python signature multiple output fields are packed into one 'out' argument.
    # When binding to C++, it's first binded to a local 'out' variable:
    #   'auto out = _r.tensorlist_n<2>(2);',
    # then binded to scattered C++ output arguments as 'out[0]', 'out[1]', and etc.
    # TODO: maybe don't need keep scattered out fields for python signature?
    outputs: Tuple[PythonArgument, ...]

    @staticmethod
    def from_outputs(outputs: Tuple[PythonArgument, ...]) -> Optional['PythonOutArgument']:
        if not outputs:
            return None

        size = len(outputs)
        if size == 1:
            return PythonOutArgument(
                name=outputs[0].name,
                type=outputs[0].type,
                default='None',
                default_init=None,
                outputs=outputs,
            )
        elif size > 1:
            if any(map(lambda a: not a.type.is_tensor_like(), outputs)):
                raise RuntimeError(f'Unsupported output type: {outputs}')
            return PythonOutArgument(
                name='out',
                # TODO: shouldn't this be OptionalType[ListType[...]], since it defaults to None?
                type=ListType(BaseType(BaseTy.Tensor), size),
                default='None',
                default_init=None,
                outputs=outputs,
            )
        raise AssertionError(r'Unexpected PythonOutArgument size')

@dataclass(frozen=True)
class PythonSignature:
    # Base operator name, without inplace/outplace suffix.
    name: str

    # Positional arguments.
    # TODO: create a dedicated SelfArgument type for 'self'?
    input_args: Tuple[PythonArgument, ...]

    # Keyword arguments excluding the 'out' argument and scattered kwargs belonging
    # to TensorOptions (dtype, layout, device, pin_memory, requires_grad, etc).
    input_kwargs: Tuple[PythonArgument, ...]

    output_args: Optional[PythonOutArgument]

    # Return types, which are only used by pyi
    returns: PythonReturns

    # These are scattered kwargs arguments belonging to TensorOptions.
    # When binding to C++, they are packed into a TensorOptions object 'options'.
    # It's possible that the C++ signature doesn't take TensorOptions object (e.g.
    # for out variant), in which case they will be used as scattered fields without
    # being packed into 'options'.
    # TODO: maybe create a PythonTensorOptionsArgument?
    tensor_options_args: Tuple[PythonArgument, ...]

    # method or function signature?
    method: bool

    @property
    def deprecated(self) -> bool:
        return False

    def arguments(
        self, *, skip_outputs: bool = False, skip_tensor_options: bool = False
    ) -> Tuple[Union[PythonArgument, PythonOutArgument], ...]:
        result: List[Union[PythonArgument, PythonOutArgument]] = []
        result.extend(self.input_args)
        result.extend(self.input_kwargs)
        if self.output_args is not None and not skip_outputs:
            result.append(self.output_args)
        if not skip_tensor_options:
            result.extend(self.tensor_options_args)
        return tuple(result)

    def arguments_count(self) -> int:
        return len(self.arguments())

    def output_idx(self) -> int:
        return len(self.input_args) + len(self.input_kwargs)

    # [old codegen] Compute the Python function signature for argument parsing,
    # as specified in torch/csrc/utils/python_arg_parser.h.  WARNING:
    # this is NOT the same type signature as specified by PEP 484
    # as understood by mypy; our format was independently developed
    # and has some quirks to make it more suitable specifically
    # for error parsing.
    #
    # For a translation to mypy-valid type signatures, see
    # signature_str_pyi().
    def signature_str(self, *, skip_outputs: bool = False) -> str:
        args = self.arguments(skip_outputs=skip_outputs)
        schema_formals: List[str] = list(map(lambda a: a.argument_str(method=self.method), args))
        positional_argc = len(self.input_args)
        if len(schema_formals) > positional_argc:
            schema_formals.insert(positional_argc, '*')

        return f'{self.name}({", ".join(schema_formals)})'

    def signature_str_pyi(self, *, skip_outputs: bool = False) -> str:
        args = self.arguments(skip_outputs=skip_outputs)
        schema_formals: List[str] = list(map(lambda a: a.argument_str_pyi(method=self.method), args))
        positional_argc = len(self.input_args)
        if len(schema_formals) > positional_argc:
            schema_formals.insert(positional_argc, '*')

        # only pyi signatures include returns
        returns_str = self.returns.returns_str_pyi()
        # pyi also includes self (with no typing/defaults) for methods
        if self.method:
            schema_formals.insert(0, "self")
        return f'def {self.name}({", ".join(schema_formals)}) -> {returns_str}: ...'

    def signature_str_pyi_vararg(self, *, skip_outputs: bool = False) -> Optional[str]:
        # only pyi uses vararg signatures
        args = self.arguments(skip_outputs=skip_outputs)
        schema_formals: List[str] = list(map(lambda a: a.argument_str_pyi(method=self.method), args))
        # vararg only applies to pyi signatures. vararg variants are not generated for all signatures
        num_args = self.arguments_count()
        num_positionalargs = len(self.input_args)

        have_vararg_version = False
        if num_args > 0:
            vararg_type = args[0].type
            if isinstance(vararg_type, ListType) and str(vararg_type.elem) == 'int' and num_positionalargs == 1:
                have_vararg_version = True

        if not have_vararg_version:
            return None
        # Below are the major changes in vararg vs. regular pyi signatures
        # vararg signatures also omit the asterix
        schema_formals[0] = '*' + args[0].name + ': _int'

        returns_str = self.returns.returns_str_pyi()
        # pyi also includes self (with no typing/defaults) for methods
        if self.method:
            schema_formals.insert(0, "self")
        return f'def {self.name}({", ".join(schema_formals)}) -> {returns_str}: ...'

# The deprecated python signature involves some special logic, so create a
# dedicated data model to store these extra properties.
@dataclass(frozen=True)
class PythonSignatureDeprecated(PythonSignature):
    # We need keep the order of arguments in deprecated signature.
    # Particularly, method signature might have 'self' not at the beginning, e.g.:
    #   addmm(Scalar beta, Tensor self, Tensor mat1, Tensor mat2)
    # When generating lambda function signature we need follow the exact order (even for method=True):
    #   [](Scalar beta, const Tensor & self, const Tensor & mat1, const Tensor & mat2) -> Tensor
    deprecated_args_names: Tuple[str, ...]

    # The deprecated signature might miss some arguments that the corresponding
    # C++ signature expects. We need store the constant default values to pass in.
    # For example:
    #   [deprecate signature]: addmm(Scalar beta, Tensor self, Tensor mat1, Tensor mat2)
    #   [func schema]: aten::addmm(Tensor self, Tensor mat1, Tensor mat2, *, Scalar beta=1, Scalar alpha=1) -> Tensor
    #   [func call]: self.addmm(mat1, mat2, beta, 1)
    # We store ['self', 'mat1', 'mat2', 'beta', '1'] in this case.
    deprecated_args_exprs: Tuple[str, ...]

    @property
    def deprecated(self) -> bool:
        return True

    def signature_str(self, *, skip_outputs: bool = False) -> str:
        return PythonSignature.signature_str(self, skip_outputs=skip_outputs) + '|deprecated'

    def signature_str_pyi(self, *, skip_outputs: bool = False) -> str:
        args = self.arguments(skip_outputs=skip_outputs)
        schema_formals: List[str] = list(map(lambda a: a.argument_str_pyi(method=self.method, deprecated=True), args))
        positional_argc = len(self.input_args)
        if len(schema_formals) > positional_argc:
            schema_formals.insert(positional_argc, '*')

        returns_str = self.returns.returns_str_pyi()
        return f'def {self.name}({", ".join(schema_formals)}) -> {returns_str}: ...'

    def signature_str_pyi_vararg(self, *, skip_outputs: bool = False) -> Optional[str]:
        # the codegen doesn't include vararg variants for deprecated signatures
        return None

# This struct is used to hold the PythonSignature and its corresponding
# NativeFunction BEFORE grouping base and out-variant functions.
# Why not store NativeFunction in PythonSignature or construct PythonSignature
# from NativeFunction? Because they are not 1-1 mapped.
# One native function could have both deprecated and non-deprecated python
# signatures - NativeFunction doesn't contain information to construct the
# deprecated python signature.
# One python signature is used to handle both the base and the out-variant
# function - see 'PythonSignatureGroup'.
@dataclass(frozen=True)
class PythonSignatureNativeFunctionPair:
    signature: PythonSignature
    function: NativeFunction

# We merge pairs of functions with signatures that are equivalent mod
# output arguments, and use a single entry in the python_arg_parser sig
# list for both (output arguments become optional).
@dataclass(frozen=True)
class PythonSignatureGroup:
    # The signature used for Python argument parsing. The outplace signature
    # is preferred if exists, because it can be used to parse inputs for both
    # the out-place variant and the base version (with output omitted).
    signature: PythonSignature

    # The regular ATen declaration (e.g. conv2d)
    base: NativeFunction

    # The out variant (e.g. conv2d_out)
    outplace: Optional[NativeFunction]

# C++ function dispatch is wrapped in a lambda function. The lambda function
# has almost the same signature as the C++ function, only with some small
# variants - see details below.
# This data model is used to represent arguments of the lambda function
# signature.
@dataclass(frozen=True)
class DispatchLambdaArgument:
    name: str
    type_str: str
    is_out_arg: bool

# To pass PyObjects arguments to C++ function (via the lambda wrapper),
# we need first convert PyObjects into simple C++ objects. This work
# is done by PythonArgParser.
# This data model is used to represent the output of PythonArgParser.
# It has 1-1 mapping with PythonArgument in PythonSignature.
@dataclass(frozen=True)
class PythonArgParserOutputExpr:
    # argument name
    name: str

    # RHS expression to reference PythonArgParser output.
    expr: str

    # In some special cases we need create different expr, e.g.:
    # '_r.isNone(1)' instead of '_r.tensor(1)'.
    index: int

    # The python argument it maps to.
    argument: PythonArgument

    @property
    def is_none_expr(self) -> str:
        return f'_r.isNone({self.index})'

# To pass PythonArgParser output to the lambda wrapper, we need bind
# PythonArgParserOutputExpr to DispatchLambdaArgument.
# They are not always 1-1 mapped, e.g. scattered TensorOptions fields
# need be packed into a TensorOptions object, which is the argument
# that the lambda function wrapper takes.
@dataclass(frozen=True)
class DispatchLambdaArgumentExprs:
    # The exprs that provide the binding for lambda arguments, e.g.:
    #
    #   'self' -> '_r.tensor(0)'
    #   'min' -> 'out[0]' / 'min_indices' -> 'out[1]'
    #   'options' -> 'options'
    #
    # It has 1-1 mapping with DispatchLambdaArgument.
    exprs: Sequence[str]

    # Special local inits, which might introduce new variables that
    # the 'exprs' above reference, e.g.:
    #
    #   'auto out = _r.tensorlist_n<2>(2);'
    #
    inits: Sequence[str]

# ~~~~~~~~~~~~~~~~~~~~~~~~~~~~~~~~~~~~~~~~~~~~~~~~~~~~~~~~~~~~~~~~~~~ #
#
#                          Helper Functions
#
# ~~~~~~~~~~~~~~~~~~~~~~~~~~~~~~~~~~~~~~~~~~~~~~~~~~~~~~~~~~~~~~~~~~~ #

def _cpp_signature(f: NativeFunction, *, method: bool = False) -> CppSignature:
    return CppSignatureGroup.from_native_function(f, method=method).signature

def has_tensor_options(f: NativeFunction) -> bool:
    return f.func.arguments.tensor_options is not None

# ~~~~~~~~~~~~~~~~~~~~~~~~~~~~~~~~~~~~~~~~~~~~~~~~~~~~~~~~~~~~~~~~~~~ #
#
#                          Python Signature
#
# ~~~~~~~~~~~~~~~~~~~~~~~~~~~~~~~~~~~~~~~~~~~~~~~~~~~~~~~~~~~~~~~~~~~ #

# 'simple_type' was introduced by the old codegen, which is slightly
# different from the python schema type, e.g.: doesn't have '?' suffix
# for optional Tensor/TensorList; doesn't have '[size]' suffix for list type.
def argument_type_str(t: Type, *, simple_type: bool = False) -> str:
    if isinstance(t, BaseType):
        if t.name == BaseTy.Tensor:
            return 'Tensor'
        elif t.name == BaseTy.int:
            return 'int64_t'
        elif t.name == BaseTy.float:
            return 'double'
        elif t.name == BaseTy.str:
            return 'std::string'
        elif t.name in [BaseTy.bool, BaseTy.QScheme, BaseTy.Scalar,
                        BaseTy.ScalarType, BaseTy.Generator, BaseTy.Storage,
                        BaseTy.Layout, BaseTy.Device, BaseTy.MemoryFormat,
                        BaseTy.Dimname, BaseTy.Stream, BaseTy.ConstQuantizerPtr]:
            # These python schema type names line up with their function schema names
            return t.name.name

    elif isinstance(t, OptionalType):
        if str(t.elem) == 'Tensor':
            # Is it desired to keep '?' for simple_type with new style dispatcher?
            return 'Tensor?'
        elem = argument_type_str(t.elem, simple_type=simple_type)
        if elem == 'Layout':
            # TODO: fix this special case in PythonArgParser?
            return 'Layout'
        else:
            return f'{elem}?'

    elif isinstance(t, ListType):
        size = t.size if not simple_type else None
        if str(t.elem) == 'bool':
            assert t.size is not None
            return f'std::array<bool,{t.size}>'
        elif str(t.elem) == 'int':
            return f'IntArrayRef[{size}]' if size is not None else 'IntArrayRef'
        elif str(t.elem) == 'Tensor':
            return f'TensorList[{size}]' if size is not None else 'TensorList'
        elif str(t.elem) == 'Scalar':
            return f'ScalarList[{size}]' if size is not None else 'ScalarList'
        elif str(t.elem) == 'Tensor?':
            if simple_type:
                return 'c10::List<c10::optional<Tensor>>'
            else:
                return 'const c10::List<c10::optional<Tensor>> &'
        elif str(t.elem) == 'Dimname':
            return f'DimnameList[{size}]' if size is not None else 'DimnameList'
        elem = argument_type_str(t.elem, simple_type=simple_type)
        return f'ArrayRef<{elem}>'

    raise RuntimeError(f'unrecognized type {repr(t)}')

def argument_type_size(t: Type) -> Optional[int]:
    l = t.is_list_like()
    if l is not None and str(l.elem) != 'bool':
        return l.size
    else:
        return None

def argument(a: Argument) -> PythonArgument:
    return PythonArgument(
        name=a.name,
        type=a.type,
        # TODO: directly translate a.default to python default
        default=str(pythonify_default(cpp.default_expr(a.default, a.type)))
        if a.default is not None else None,
        default_init=None,
    )

# Generates a PythonSignature that can be used for either .pyi or PythonArgParser codegen
def signature(f: NativeFunction, *, method: bool = False, pyi: bool = False) -> PythonSignature:
    args: List[Argument] = []
    args.extend(f.func.arguments.pre_self_positional)
    # Skip SelfArgument if this is method.
    if not method and f.func.arguments.self_arg is not None:
        args.append(f.func.arguments.self_arg.argument)
    args.extend(f.func.arguments.post_self_positional)
    args.extend(f.func.arguments.pre_tensor_options_kwarg_only)
    # Skip TensorOptionsArguments. Python side TensorOptions
    # arguments are created based on different rules - see below.
    args.extend(f.func.arguments.post_tensor_options_kwarg_only)
    args.extend(f.func.arguments.out)

    input_arg_set = set(a.name for a in f.func.arguments.flat_positional)
    kwarg_only_set = set(a.name for a in f.func.arguments.flat_kwarg_only)
    out_arg_set = set(a.name for a in f.func.arguments.out)

    input_args = tuple(map(argument, filter(lambda a: a.name in input_arg_set, args)))
    input_kwargs = tuple(map(argument, filter(lambda a: a.name in kwarg_only_set, args)))
    outputs = tuple(map(argument, filter(lambda a: a.name in out_arg_set, args)))

    # Reintroduce the scattered fields of TensorOptions for Python.
    # Compared to the cpp counterpart, the python arguments have new property
    # (default_init) and a new argument 'requires_grad', which require some
    # special handlings.
    # [old codegen] TODO: because these aren't guaranteed to be 100% faithful
    # to the original versions in the yaml, this recreation is a potential
    # source of drift between eager and JIT. Pull this logic out to a shared place.

    has_tensor_input_arg = any(a.type.is_tensor_like() for a in f.func.arguments.flat_non_out)
    if any(a.name == 'requires_grad' for a in f.func.schema_order_arguments()):
        raise ValueError('argument named requires_grad is reserved, should not explicitly add it in the schema')

    # [old codegen] this probably won't work if one of the returns is not a tensor,
    # but it will produce a compile-time error that is obvious.
    has_tensor_return = any(r.type.is_tensor_like() for r in f.func.returns)

    name: str = cpp.name(f.func)
    is_factory_function = f.category_override == 'factory' or (has_tensor_return and not has_tensor_input_arg)
    is_like_or_new_function = f.category_override in ('new', 'like') or name.startswith('new_') or name.endswith('_like')

    tensor_options_args: List[PythonArgument] = []
    if is_factory_function or is_like_or_new_function:
        tensor_options_args.append(PythonArgument(
            name='dtype',
            type=BaseType(BaseTy.ScalarType),
            default='None' if pyi else _dtype_default_type_hack(name),
            default_init='self.scalar_type()' if is_like_or_new_function else None,
        ))
        tensor_options_args.append(PythonArgument(
            name='layout',
            type=OptionalType(BaseType(BaseTy.Layout)),
            default='strided' if pyi else 'torch.strided',
<<<<<<< HEAD
            default_init='self.options().layout()' if is_like_or_new_function else None,
=======
            default_init='self.layout()' if is_like_or_new_function else None,
>>>>>>> 66b3dfc1
        ))
        tensor_options_args.append(PythonArgument(
            name='device',
            type=BaseType(BaseTy.Device),
            default='None',
            default_init='self.device()' if is_like_or_new_function else None,
        ))
        tensor_options_args.append(PythonArgument(
            name='pin_memory',
            type=BaseType(BaseTy.bool),
            default='False',
            default_init=None,
        ))
        tensor_options_args.append(PythonArgument(
            name='requires_grad',
            type=BaseType(BaseTy.bool),
            default='False',
            default_init=None,
        ))

    returns = PythonReturns(returns=f.func.returns)

    return PythonSignature(
        name=str(f.func.name.name),
        input_args=input_args,
        input_kwargs=input_kwargs,
        output_args=PythonOutArgument.from_outputs(outputs),
        tensor_options_args=tuple(tensor_options_args),
        returns=returns,
        method=method,
    )

# TODO blowtorch
# note: removing this will be BC-breaking. A quick test shows that
# randperm will otherwise default its dtype to torch.float64
def _dtype_default_type_hack(name: str) -> str:
    if name.startswith('randperm') or name == 'tril_indices' or name == 'triu_indices':
        return 'torch.int64'
    else:
        return 'None'
# ~~~~~~~~~~~~~~~~~~~~~~~~~~~~~~~~~~~~~~~~~~~~~~~~~~~~~~~~~~~~~~~~~~~ #
#
#                          Python Interface
#
# ~~~~~~~~~~~~~~~~~~~~~~~~~~~~~~~~~~~~~~~~~~~~~~~~~~~~~~~~~~~~~~~~~~~ #

def namedtuple_fieldnames(returns: Tuple[Return, ...]) -> List[str]:
    if len(returns) <= 1 or all(map(lambda r: r.name is None, returns)):
        return []
    else:
        if any(map(lambda r: r.name is None, returns)):
            # When building on Windows, `PyStructSequence_UnnamedField` could not be
            # resolved by the linker for some reason, which cause error in building:
            #
            # python_nn_functions.cpp.obj : error LNK2001: unresolved external symbol
            # PyStructSequence_UnnamedField
            #
            # Thus, at this point in time, we do not support unnamed
            # fields in namedtuple; you must either name all fields,
            # or none of them.
            raise ValueError("Unnamed field is not supported by codegen")

        return list(map(lambda r: str(r.name), returns))

def argument_type_str_pyi(t: Type) -> str:
    add_optional = False
    if isinstance(t, OptionalType):
        t = t.elem
        add_optional = True

    if isinstance(t, BaseType):
        if t.name == BaseTy.int:
            ret = '_int'
        elif t.name == BaseTy.float:
            ret = '_float'
        elif t.name == BaseTy.str:
            ret = 'str'
        elif t.name == BaseTy.Scalar:
            ret = 'Number'
        elif t.name == BaseTy.ScalarType:
            ret = '_dtype'
        elif t.name == BaseTy.bool:
            ret = '_bool'
        elif t.name == BaseTy.QScheme:
            ret = '_qscheme'
        elif t.name == BaseTy.Layout:
            ret = '_layout'
        elif t.name == BaseTy.Device:
            ret = 'Union[_device, str, None]'
        elif t.name == BaseTy.MemoryFormat:
            ret = 'memory_format'
        elif t.name == BaseTy.Dimname:
            ret = 'Union[str, ellipsis, None]'
        elif t.name in [BaseTy.Tensor, BaseTy.Generator,
                        BaseTy.Storage, BaseTy.Stream, BaseTy.str]:
            # These python schema type names line up with their function schema names
            ret = t.name.name

    elif isinstance(t, ListType):
        if str(t.elem) == 'int':
            ret = 'Union[_int, _size]' if t.size is not None else '_size'
        elif t.is_tensor_like():
            # TODO: this doesn't seem right...
            # Tensor?[] currently translates to Optional[Union[Tuple[Tensor, ...], List[Tensor]]]
            # It should probably translate to   Union[Tuple[Optional[Tensor], ...], List[Optional[Tensor]]]
            if isinstance(t.elem, OptionalType):
                add_optional = True
            ret = 'Union[Tensor, Tuple[Tensor, ...], List[Tensor]]' if t.size is not None else \
                  'Union[Tuple[Tensor, ...], List[Tensor]]'
        elif str(t.elem) == 'float':
            ret = 'Sequence[float]'
        else:
            elem = argument_type_str_pyi(t.elem)
            ret = f'Sequence[{elem}]'

    if add_optional:
        ret = 'Optional[' + ret + ']'
    return ret

    raise RuntimeError(f'unrecognized type {repr(t)}')


# ~~~~~~~~~~~~~~~~~~~~~~~~~~~~~~~~~~~~~~~~~~~~~~~~~~~~~~~~~~~~~~~~~~~ #
#
#                        C++ Function Dispatch
#
# ~~~~~~~~~~~~~~~~~~~~~~~~~~~~~~~~~~~~~~~~~~~~~~~~~~~~~~~~~~~~~~~~~~~ #
# This section provides APIs to generate the code that does C++ function
# dispatch. The C++ function call is wrapped by a lambda function.
# For example:
#
#    // aten::selu_(Tensor(a!) self) -> Tensor(a!)
#    auto dispatch_selu_ = [](Tensor self) -> Tensor {
#      pybind11::gil_scoped_release no_gil;
#      return at::selu_(self);
#    };
#
# The lambda function's signature follows the C++ signature in common
# cases, e.g.:
#
#   // aten::add.Tensor(Tensor self, Tensor other, *, Scalar alpha=1) -> Tensor
#   [](const Tensor & self, const Tensor & other, Scalar alpha) -> Tensor
#
# For out variant the 'out' argument's type is changed from 'Tensor &'
# to 'Tensor'. It's because when calling the lambda it passes in the
# PythonArgParser output '_r.tensor(3)', which is stack allocated object
# and needs to pass by value. Also see comments in 'dispatch_lambda_return_str()'.
#
#   // aten::add.out(Tensor self, Tensor other, *, Scalar alpha=1, Tensor(a!) out) -> Tensor(a!)
#   [](Tensor out, const Tensor & self, const Tensor & other, Scalar alpha) -> Tensor
#
# For multi-output case it can keep using reference type because the
# PythonArgParser output has been unpacked to local variables, e.g.:
#
#   // aten::max.names_dim_max(Tensor self, Dimname dim, bool keepdim=False, *,
#   //     Tensor(a!) max, Tensor(b!) max_values) -> (Tensor(a!) values, Tensor(b!) indices)
#   [](Tensor & max, Tensor & max_values, const Tensor & self, Dimname dim, bool keepdim) -> std::tuple<Tensor,Tensor>
#
# For deprecated python signature, it should follow deprecated python arg order.
# TODO: This is to keep same byte-for-byte result as the old codegen - maybe unnecessary?

def dispatch_lambda_args(ps: PythonSignature, f: NativeFunction) -> Tuple[DispatchLambdaArgument, ...]:
    # Start with cpp arguments - dispatch lambda signature always include 'self'
    cpp_args: Sequence[Binding] = _cpp_signature(f, method=False).arguments()

    # Special reorder logic for deprecated python signature
    if isinstance(ps, PythonSignatureDeprecated):
        m: Dict[str, Binding] = dict((a.name, a) for a in cpp_args)
        # reorder according to the deprecated signature
        # ignore 'out' argument when binding to non-output function.
        ordered_args = filter(lambda n: n != 'out' or f.func.is_out_fn(),
                              ps.deprecated_args_names)
        cpp_args = list(map(lambda n: m[n], ordered_args))

    out_args: Set[str] = set(a.name for a in f.func.arguments.out)

    # Convert from cpp argument to lambda argument
    def dispatch_lambda_arg(cpp_arg: Binding) -> DispatchLambdaArgument:
        type_str = cpp_arg.type
        is_out_arg = cpp_arg.name in out_args
        if ps.method and cpp_arg.name == 'self':
            # For method's 'self', we can use 'Tensor &' and simply ignore mutability!
            type_str = 'Tensor &'
        else:
            # For other cases we need prevent dangling refs to temps (unless it's
            # unpacked scattered output)
            # The reason is explained in the comments above and in 'dispatch_lambda_return_str()'.
            # TODO: avoid this special handling?
            ensure_temp_safe = len(out_args) <= 1 or not is_out_arg
            if ensure_temp_safe:
                type_str = {
                    'Tensor &': 'Tensor',
                }.get(type_str, type_str)
        return DispatchLambdaArgument(
            name=cpp_arg.name,
            type_str=type_str,
            is_out_arg=is_out_arg,
        )

    return tuple(map(dispatch_lambda_arg, cpp_args))

# [old codegen] XXX: if you got here because of an assertion failure, it doesn't mean
# it's enough to just extend the list here. Before you do this, make sure
# to add an appropriate wrap() overload in torch/csrc/autograd/utils/wrap_outputs.h.
SUPPORTED_RETURN_TYPES = {
    'Tensor',
    'std::tuple<Tensor,Tensor>',
    'std::tuple<Tensor,Tensor,Tensor>',
    'std::tuple<Tensor,Tensor,Tensor,Tensor>',
    'std::tuple<Tensor,Tensor,Tensor,Tensor,Tensor>',
    'std::tuple<Tensor,Tensor,Tensor,int64_t>',
    'std::tuple<Tensor,Tensor,double,int64_t>',
    'std::tuple<Tensor,Tensor,Tensor,Tensor,int64_t>',
    'std::tuple<Tensor,Tensor,double,Tensor,int64_t>',
    'std::tuple<double,int64_t>',
    'std::vector<Tensor>',
    'Scalar', 'bool', 'int64_t', 'void*', 'void',
    'QScheme', 'double',
    'IntArrayRef',
    'ScalarType'
}

def dispatch_lambda_return_str(f: NativeFunction) -> str:
    # [old codegen] Remove type annotation (e.g. 'Tensor' rather than 'Tensor &')
    # because the dispatch lambdas take mutable arguments *by value*, not
    # by reference. If you then return a reference to such an argument, you
    # will now have a pointer to a dangling stack entry. Not good.
    #
    # You want:
    #
    #   auto dispatch_selu_ = [](Tensor self) -> Tensor { ...; return at::selu_(self); };
    #                                            ^^^^^^
    #
    # *not*
    #
    #   auto dispatch_selu_ = [](Tensor self) -> Tensor& { ...; return at::selu_(self); };
    #                                            ^^^^^^^
    #
    # (NB: We can't make dispatch_selu_ take Tensor&, because the enclosing
    # codegen looks like dispatch_selu_(_r.tensor(0)), and you can't take a
    # mutable reference to temporary.  Maybe we could assign it to a
    # variable itself.)
    returns_without_annotation = tuple(map(lambda r: Return(r.name, r.type, None), f.func.returns))
    return_str = cpp.returns_type(returns_without_annotation)
    if return_str not in SUPPORTED_RETURN_TYPES:
        raise RuntimeError(f'{f.func.name} returns unsupported type {return_str}')
    return return_str

def cpp_dispatch_target(f: NativeFunction) -> str:
    name = cpp.name(f.func)
    if Variant.method in f.variants:
        return f'self.{name}'
    if Variant.function in f.variants:
        if has_tensor_options(f) or f.func.name.name.base.endswith('_like'):
            namespace = 'torch'
        else:
            namespace = 'at'
        return f'{namespace}::{name}'
    raise RuntimeError(f'could not dispatch, neither function nor method: {f.func}')

def cpp_dispatch_exprs(f: NativeFunction, *,
                       python_signature: Optional[PythonSignature] = None,
                       ) -> Tuple[str, ...]:
    cpp_args: Sequence[Binding] = _cpp_signature(f, method=False).arguments()

    exprs: Tuple[str, ...] = tuple()
    if not isinstance(python_signature, PythonSignatureDeprecated):
        # By default the exprs are consistent with the C++ signature.
        exprs = tuple(map(lambda a: a.name, cpp_args))
    else:
        # For deprecated python signature we may need fill in some constants.
        exprs = tuple(filter(lambda n: n != 'out' or f.func.is_out_fn(),
                             python_signature.deprecated_args_exprs))

    if Variant.method in f.variants:
        exprs = tuple(filter('self'.__ne__, exprs))

    return exprs

# ~~~~~~~~~~~~~~~~~~~~~~~~~~~~~~~~~~~~~~~~~~~~~~~~~~~~~~~~~~~~~~~~~~~ #
#
#                     Python / C++ Args Binding
#
# ~~~~~~~~~~~~~~~~~~~~~~~~~~~~~~~~~~~~~~~~~~~~~~~~~~~~~~~~~~~~~~~~~~~ #

# We explicitly enumerate the PythonArgParser unpacking methods for all
# supported types. This might be more verbose than necessary, partially
# because of the irregularity of unpacking method naming, partially
# because we want to mimic the old codegen behavior - to reject
# unexpected and/or unsupported cases which the old codegen rejects.
# For certain cases it is intentionally more restrictive than necessary,
# e.g.: it doesn't accepts doublelist with definite size.
def arg_parser_unpack_method(t: Type, has_default: bool) -> str:
    if has_default and str(t) not in ('ScalarType', 'Device', 'Layout?'):
        raise RuntimeError(f'type \'{t}\' does not supported unpacking with default')

    if isinstance(t, BaseType):
        if t.name in [BaseTy.Tensor, BaseTy.Stream, BaseTy.Storage,
                      BaseTy.Scalar, BaseTy.Dimname]:
            # These unpack methods line up with their schema names
            return t.name.name.lower()
        elif t.name == BaseTy.ScalarType:
            return 'scalartypeWithDefault' if has_default else 'scalartype'
        elif t.name == BaseTy.Device:
            return 'deviceWithDefault' if has_default else 'device'
        elif t.name == BaseTy.int:
            return 'toInt64'
        elif t.name == BaseTy.bool:
            return 'toBool'
        elif t.name == BaseTy.float:
            return 'toDouble'
        elif t.name == BaseTy.str:
            return 'string'

    elif isinstance(t, OptionalType):
        if str(t.elem) == 'Tensor':
            return 'optionalTensor'

        elif isinstance(t.elem, BaseType):
            if t.elem.name in [BaseTy.ScalarType, BaseTy.Scalar,
                               BaseTy.int, BaseTy.bool,
                               BaseTy.float, BaseTy.str]:
                # Regular cases: append 'Optional' to elem's unpacking method
                return arg_parser_unpack_method(t.elem, False) + 'Optional'
            elif t.elem.name == BaseTy.MemoryFormat:
                return 'memoryformatOptional'
            elif t.elem.name == BaseTy.Generator:
                return 'generator'
            elif t.elem.name == BaseTy.Layout:
                return 'layoutWithDefault' if has_default else 'layoutOptional'

        elif isinstance(t.elem, ListType):
            if str(t.elem.elem) == 'int':
                # accept definite size
                return 'intlistOptional'
            elif str(t.elem) == 'float[]':
                return 'doublelistOptional'
            elif str(t.elem) == 'Dimname[]':
                return 'toDimnameListOptional'

    elif isinstance(t, ListType):
        if str(t.elem) == 'Tensor':
            # accept and use definite size
            if t.size is not None:
                return f'tensorlist_n<{t.size}>'
            else:
                return 'tensorlist'
        elif str(t.elem) == 'Tensor?':
            return 'list_of_optional_tensors'
        elif str(t.elem) == 'Dimname':
            # accept definite size
            return 'dimnamelist'
        elif str(t.elem) == 'int':
            # accept definite size
            return 'intlist'
        elif str(t) == 'float[]':
            return 'doublelist'
        elif str(t) == 'Scalar[]':
            return 'scalarlist'
    raise RuntimeError(f'type \'{t}\' is not supported by PythonArgParser')

# Return RHS expression for python argument using PythonArgParser output.
# e.g. for arg name 'foo', arg type 'bool', arg_index = 2, returns '_r.toBool(2)'
def arg_parser_output_expr(
    arg_index: int, a: PythonArgument
) -> PythonArgParserOutputExpr:
    has_default = a.default_init is not None
    unpack_method = arg_parser_unpack_method(a.type, has_default)
    default = f', {a.default_init}' if has_default else ''
    expr = f'_r.{unpack_method}({arg_index}{default})'

    return PythonArgParserOutputExpr(
        name=a.name,
        expr=expr,
        index=arg_index,
        argument=a,
    )

# Returns a map with key = arg_name and value = PythonArgParserOutputExpr.
def arg_parser_output_exprs(
    ps: PythonSignature, f: NativeFunction
) -> Dict[str, PythonArgParserOutputExpr]:
    return {e.name: e for i, a in enumerate(ps.arguments())
            for e in (arg_parser_output_expr(i, a), )}

# argument name to type for scattered tensor options fields
TENSOR_OPTIONS_FIELDS = {
    'dtype': 'ScalarType',
    'device': 'Device',
    'layout': 'Layout?',
    'pin_memory': 'bool',
    'requires_grad': 'bool',
}

# bind arg parser outputs (python args) with dispatch lambda arguments (c++ args).
def dispatch_lambda_exprs(
    ps: PythonSignature, f: NativeFunction
) -> DispatchLambdaArgumentExprs:
    # This method is to bind 'arg_parser_outputs' and 'lambda_args' by producing
    # 'inits' and 'lambda_args_exprs' for each lambda argument using arg parser
    # outputs.
    arg_parser_outputs = arg_parser_output_exprs(ps, f)
    lambda_args = dispatch_lambda_args(ps, f)
    inits: List[str] = []
    lambda_args_exprs: Dict[str, str] = dict()

    has_toptions = has_tensor_options(f)

    # 1. special inits/unpacking to provide binding exprs for lambda arguments.
    for a in ps.arguments(skip_tensor_options=True):
        name = a.name
        arg_parser_expr = arg_parser_outputs[a.name].expr

        if has_toptions and name == 'self':
            # TODO: why this needs to be special case?
            inits.extend([
                f'auto self = {arg_parser_expr};',
            ])
            lambda_args_exprs[name] = name
        elif isinstance(a, PythonOutArgument) and len(a.outputs) > 1 and f.func.is_out_fn():
            inits.extend([
                f'auto out = {arg_parser_expr};',
            ])
            for i, out_arg in enumerate(a.outputs):
                lambda_args_exprs[out_arg.name] = f'out[{i}]'
        elif str(a.type) == 'Dimname[]?':
            # [old codegen]
            # TODO: make this part of something more general, or get rid of it.
            # optional<ArrayRef<T>> are special. The PythonArgParser returns an
            # optional<vector<T>>, which cannot be implicitly converted to
            # optional<ArrayRef<T>>. One needs to unwrap the optional and rewrap.
            inits.extend([
                f'auto __{name} = {arg_parser_expr};',
                f'c10::optional<DimnameList> {name} = __{name} ? c10::make_optional(DimnameList(__{name}.value())) : c10::nullopt;',
            ])
            lambda_args_exprs[name] = name
        else:
            # default case - directly using PythonArgParser output expr
            lambda_args_exprs[name] = arg_parser_expr

    # method's self is passed directly to python binding, rather than parsed
    if ps.method:
        lambda_args_exprs['self'] = 'self'

    # 2. special packing/checking for TensorOptions.
    tensor_options_args_names = list(map(lambda a: a.name, ps.tensor_options_args))
    if has_toptions:
        if f.func.is_out_fn():
            raise RuntimeError(f'{f.func}: tensor options with output arg')
        for a in ps.tensor_options_args:
            if a.name not in TENSOR_OPTIONS_FIELDS:
                raise RuntimeError(
                    f'{f.func}: unrecognized tensor options field \'{a.name}\' in python binding arguments')
            if str(a.type) != TENSOR_OPTIONS_FIELDS.get(a.name):
                raise RuntimeError(
                    f'{f.func}: unrecognized type \'{str(a.type)}\' for tensor options field \'{a.name}\'')
        if not all(map(lambda a: a in tensor_options_args_names, TENSOR_OPTIONS_FIELDS.keys())):
            raise RuntimeError(
                f'{f.func}: incomplete tensor options args: {tensor_options_args_names}')

        inits.append(f'''\
const auto options = TensorOptions()
    .dtype({arg_parser_outputs['dtype'].expr})
    .device({arg_parser_outputs['device'].expr})
    .layout({arg_parser_outputs['layout'].expr})
    .requires_grad({arg_parser_outputs['requires_grad'].expr})
    .pinned_memory({arg_parser_outputs['pin_memory'].expr});
torch::utils::maybe_initialize_cuda(options);
''')
        lambda_args_exprs['options'] = 'options'

    # 3. special case - access scattered TensorOptions fields without packing
    # TODO: maybe move to the generator side as it's not related to binding.
    if not has_toptions and tensor_options_args_names:
        if 'dtype' in tensor_options_args_names:
            # we're an output-arg variant, check these args against output tensor
            if not f.func.is_out_fn():
                raise RuntimeError(
                    f'{f.func}: dtype in tensor_options_args without output arg')
            if not all(map(lambda a: a in tensor_options_args_names, ('layout', 'device'))):
                raise RuntimeError(
                    f'{f.func}: incomplete tensor options for output check')

            inits.append(f"""\
check_out_type_matches({arg_parser_outputs['out'].expr}, {arg_parser_outputs['dtype'].expr},
                       {arg_parser_outputs['dtype'].is_none_expr}, {arg_parser_outputs['layout'].expr},
                       {arg_parser_outputs['device'].expr}, {arg_parser_outputs['device'].is_none_expr});
""")
        # we'll set requires_grad on outgoing tensor
        if 'requires_grad' not in tensor_options_args_names:
            raise RuntimeError(
                f'{f.func}: expected "requires_grad" in tensor_options_args absent, but found [{tensor_options_args_names}]')

    return DispatchLambdaArgumentExprs(
        exprs=tuple(map(lambda a: lambda_args_exprs[a.name], lambda_args)),
        inits=inits,
    )<|MERGE_RESOLUTION|>--- conflicted
+++ resolved
@@ -701,11 +701,7 @@
             name='layout',
             type=OptionalType(BaseType(BaseTy.Layout)),
             default='strided' if pyi else 'torch.strided',
-<<<<<<< HEAD
-            default_init='self.options().layout()' if is_like_or_new_function else None,
-=======
             default_init='self.layout()' if is_like_or_new_function else None,
->>>>>>> 66b3dfc1
         ))
         tensor_options_args.append(PythonArgument(
             name='device',
