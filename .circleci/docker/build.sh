--- conflicted
+++ resolved
@@ -41,14 +41,6 @@
     LLVMDEV=yes
     PROTOBUF=yes
     ;;
-<<<<<<< HEAD
-  pytorch-linux-xenial-py3.5)
-    TRAVIS_PYTHON_VERSION=3.5
-    GCC_VERSION=7
-    # Do not install PROTOBUF, DB, and VISION as a test
-    ;;
-=======
->>>>>>> 3132e157
   pytorch-linux-xenial-py3.8)
     # TODO: This is a hack, get rid of this as soon as you get rid of the travis downloads
     TRAVIS_DL_URL_PREFIX="https://s3.amazonaws.com/travis-python-archives/binaries/ubuntu/16.04/x86_64"
